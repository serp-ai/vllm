--- conflicted
+++ resolved
@@ -1,15 +1,8 @@
 """Sampling parameters for text generation."""
-<<<<<<< HEAD
-
-from enum import IntEnum
-from functools import cached_property
-from typing import Callable, List, Optional, Union, Dict
-=======
 import copy
 from enum import IntEnum
 from functools import cached_property
 from typing import Any, Callable, Dict, List, Optional, Union
->>>>>>> 65ae8c2c
 
 import torch
 from pydantic import Field
@@ -135,11 +128,7 @@
         skip_special_tokens: bool = True,
         spaces_between_special_tokens: bool = True,
         logits_processors: Optional[List[LogitsProcessor]] = None,
-<<<<<<< HEAD
-        logit_bias: Optional[Dict[int, float]] = None,
-=======
         truncate_prompt_tokens: Optional[Annotated[int, Field(ge=1)]] = None,
->>>>>>> 65ae8c2c
     ) -> None:
         self.n = n
         self.best_of = best_of if best_of is not None else n
@@ -179,7 +168,6 @@
         self.skip_special_tokens = skip_special_tokens
         self.spaces_between_special_tokens = spaces_between_special_tokens
         self.logits_processors = logits_processors
-        self.logit_bias = logit_bias
         self.include_stop_str_in_output = include_stop_str_in_output
         self.truncate_prompt_tokens = truncate_prompt_tokens
         # Number of characters to hold back for stop string evaluation
@@ -238,9 +226,6 @@
         if not 0.0 <= self.min_p <= 1.0:
             raise ValueError("min_p must be in [0, 1], got " f"{self.min_p}.")
         if self.max_tokens is not None and self.max_tokens < 1:
-<<<<<<< HEAD
-            raise ValueError(f"max_tokens must be at least 1, got {self.max_tokens}.")
-=======
             raise ValueError(
                 f"max_tokens must be at least 1, got {self.max_tokens}.")
         if self.min_tokens < 0:
@@ -250,15 +235,9 @@
             raise ValueError(
                 f"min_tokens must be less than or equal to "
                 f"max_tokens={self.max_tokens}, got {self.min_tokens}.")
->>>>>>> 65ae8c2c
         if self.logprobs is not None and self.logprobs < 0:
             raise ValueError(f"logprobs must be non-negative, got {self.logprobs}.")
         if self.prompt_logprobs is not None and self.prompt_logprobs < 0:
-<<<<<<< HEAD
-            raise ValueError(
-                f"prompt_logprobs must be non-negative, got " f"{self.prompt_logprobs}."
-            )
-=======
             raise ValueError(f"prompt_logprobs must be non-negative, got "
                              f"{self.prompt_logprobs}.")
         if (self.truncate_prompt_tokens is not None
@@ -271,7 +250,6 @@
             raise ValueError(
                 "stop strings are only supported when detokenize is True. "
                 "Set detokenize=True to use stop.")
->>>>>>> 65ae8c2c
 
     def _verify_beam_search(self) -> None:
         if self.best_of == 1:
@@ -350,9 +328,6 @@
         return copy.deepcopy(self, memo=logit_processor_refs)
 
     def __repr__(self) -> str:
-<<<<<<< HEAD
-        return f"SamplingParams(n={self.n}, best_of={self.best_of}, presence_penalty={self.presence_penalty}, frequency_penalty={self.frequency_penalty}, repetition_penalty={self.repetition_penalty}, temperature={self.temperature}, top_p={self.top_p}, top_k={self.top_k}, min_p={self.min_p}, use_beam_search={self.use_beam_search}, length_penalty={self.length_penalty}, early_stopping={self.early_stopping}, stop={self.stop}, stop_token_ids={self.stop_token_ids}, include_stop_str_in_output={self.include_stop_str_in_output}, ignore_eos={self.ignore_eos}, max_tokens={self.max_tokens}, logprobs={self.logprobs}, prompt_logprobs={self.prompt_logprobs}, skip_special_tokens={self.skip_special_tokens}, spaces_between_special_tokens={self.spaces_between_special_tokens}, logit_bias={self.logit_bias})"
-=======
         return (
             f"SamplingParams(n={self.n}, "
             f"best_of={self.best_of}, "
@@ -378,5 +353,4 @@
             f"skip_special_tokens={self.skip_special_tokens}, "
             "spaces_between_special_tokens="
             f"{self.spaces_between_special_tokens}, "
-            f"truncate_prompt_tokens={self.truncate_prompt_tokens})")
->>>>>>> 65ae8c2c
+            f"truncate_prompt_tokens={self.truncate_prompt_tokens})")